<<<<<<< HEAD
import csv
import logging
=======
>>>>>>> c66b09ef
import json
import time

import pystache
from flask import make_response, request
from flask_login import current_user
from flask_restful import abort
from redash import models, settings, utils
from redash.tasks import QueryTask, record_event
from redash.permissions import require_permission, not_view_only, has_access, require_access, view_only
from redash.handlers.base import BaseResource, get_object_or_404
from redash.utils import collect_query_parameters, collect_parameters_from_request, gen_query_hash
from redash.tasks.queries import enqueue_query


def error_response(message):
    return {'job': {'status': 4, 'error': message}}, 400


#
# Run a parameterized query synchronously and return the result
# DISCLAIMER: Temporary solution to support parameters in queries. Should be
#             removed once we refactor the query results API endpoints and handling
#             on the client side. Please don't reuse in other API handlers.
#
def run_query_sync(data_source, parameter_values, query_text, max_age=0):
    query_parameters = set(collect_query_parameters(query_text))
    missing_params = set(query_parameters) - set(parameter_values.keys())
    if missing_params:
        raise Exception('Missing parameter value for: {}'.format(", ".join(missing_params)))

    if query_parameters:
        query_text = pystache.render(query_text, parameter_values)

    if max_age <= 0:
        query_result = None
    else:
        query_result = models.QueryResult.get_latest(data_source, query_text, max_age)

    query_hash = gen_query_hash(query_text)

    if query_result:
        logging.info("Returning cached result for query %s" % query_hash)
        return query_result

    try:
        started_at = time.time()
        data, error = data_source.query_runner.run_query(query_text, current_user)

        if error:
            logging.info('got bak error')
            logging.info(error)
            return None

        run_time = time.time() - started_at
        query_result, updated_query_ids = models.QueryResult.store_result(data_source.org, data_source,
                                                                              query_hash, query_text, data,
                                                                              run_time, utils.utcnow())

        models.db.session.commit()
        return query_result
    except Exception, e:
        if max_age > 0:
            abort(404, message="Unable to get result from the database, and no cached query result found.")
        else:
            abort(503, message="Unable to get result from the database.")
        return None

def run_query(data_source, parameter_values, query_text, query_id, max_age=0):
    query_parameters = set(collect_query_parameters(query_text))
    missing_params = set(query_parameters) - set(parameter_values.keys())
    if missing_params:
        return error_response('Missing parameter value for: {}'.format(", ".join(missing_params)))

    if data_source.paused:
        if data_source.pause_reason:
            message = '{} is paused ({}). Please try later.'.format(data_source.name, data_source.pause_reason)
        else:
            message = '{} is paused. Please try later.'.format(data_source.name)

        return error_response(message)

    if query_parameters:
        query_text = pystache.render(query_text, parameter_values)

    if max_age == 0:
        query_result = None
    else:
        query_result = models.QueryResult.get_latest(data_source, query_text, max_age)

    if query_result:
        return {'query_result': query_result.to_dict()}
    else:
        job = enqueue_query(query_text, data_source, current_user.id, metadata={"Username": current_user.email, "Query ID": query_id})
        return {'job': job.to_dict()}


class QueryResultListResource(BaseResource):
    @require_permission('execute_query')
    def post(self):
        """
        Execute a query (or retrieve recent results).

        :qparam string query: The query text to execute
        :qparam number query_id: The query object to update with the result (optional)
        :qparam number max_age: If query results less than `max_age` seconds old are available, return them, otherwise execute the query; if omitted, always execute
        :qparam number data_source_id: ID of data source to query
        """
        params = request.get_json(force=True)
        parameter_values = collect_parameters_from_request(request.args)

        query = params['query']
        max_age = int(params.get('max_age', -1))
        query_id = params.get('query_id', 'adhoc')

        data_source = models.DataSource.get_by_id_and_org(params.get('data_source_id'), self.current_org)

        if not has_access(data_source.groups, self.current_user, not_view_only):
            return {'job': {'status': 4, 'error': 'You do not have permission to run queries with this data source.'}}, 403

        self.record_event({
            'action': 'execute_query',
            'timestamp': int(time.time()),
            'object_id': data_source.id,
            'object_type': 'data_source',
            'query': query
        })
        return run_query(data_source, parameter_values, query, query_id, max_age)


ONE_YEAR = 60 * 60 * 24 * 365.25


class QueryResultResource(BaseResource):
    @staticmethod
    def add_cors_headers(headers):
        if 'Origin' in request.headers:
            origin = request.headers['Origin']

            if set(['*', origin]) & settings.ACCESS_CONTROL_ALLOW_ORIGIN:
                headers['Access-Control-Allow-Origin'] = origin
                headers['Access-Control-Allow-Credentials'] = str(settings.ACCESS_CONTROL_ALLOW_CREDENTIALS).lower()

    @require_permission('view_query')
    def options(self, query_id=None, query_result_id=None, filetype='json'):
        headers = {}
        self.add_cors_headers(headers)

        if settings.ACCESS_CONTROL_REQUEST_METHOD:
            headers['Access-Control-Request-Method'] = settings.ACCESS_CONTROL_REQUEST_METHOD

        if settings.ACCESS_CONTROL_ALLOW_HEADERS:
            headers['Access-Control-Allow-Headers'] = settings.ACCESS_CONTROL_ALLOW_HEADERS

        return make_response("", 200, headers)

    @require_permission('view_query')
    def get(self, query_id=None, query_result_id=None, filetype='json'):
        """
        Retrieve query results.

        :param number query_id: The ID of the query whose results should be fetched
        :param number query_result_id: the ID of the query result to fetch
        :param string filetype: Format to return. One of 'json', 'xlsx', or 'csv'. Defaults to 'json'.

        :<json number id: Query result ID
        :<json string query: Query that produced this result
        :<json string query_hash: Hash code for query text
        :<json object data: Query output
        :<json number data_source_id: ID of data source that produced this result
        :<json number runtime: Length of execution time in seconds
        :<json string retrieved_at: Query retrieval date/time, in ISO format
        """
        # TODO:
        # This method handles two cases: retrieving result by id & retrieving result by query id.
        # They need to be split, as they have different logic (for example, retrieving by query id
        # should check for query parameters and shouldn't cache the result).
        should_cache = query_result_id is not None

        parameter_values = collect_parameters_from_request(request.args)
        max_age = int(request.args.get('maxAge', 0))

        query_result = None

        if query_result_id:
            query_result = get_object_or_404(models.QueryResult.get_by_id_and_org, query_result_id, self.current_org)
        elif query_id is not None:
            query = get_object_or_404(models.Query.get_by_id_and_org, query_id, self.current_org)

            if query is not None:
                if settings.ALLOW_PARAMETERS_IN_EMBEDS:
                    query_result = run_query_sync(query.data_source, parameter_values, query.to_dict()['query'], max_age=max_age)
                elif query.latest_query_data_id is not None:
                    query_result = get_object_or_404(models.QueryResult.get_by_id_and_org, query.latest_query_data_id, self.current_org)

        if query_result:
            require_access(query_result.data_source.groups, self.current_user, view_only)

            if isinstance(self.current_user, models.ApiUser):
                event = {
                    'user_id': None,
                    'org_id': self.current_org.id,
                    'action': 'api_get',
                    'timestamp': int(time.time()),
                    'api_key': self.current_user.name,
                    'file_type': filetype,
                    'user_agent': request.user_agent.string,
                    'ip': request.remote_addr
                }

                if query_id:
                    event['object_type'] = 'query'
                    event['object_id'] = query_id
                else:
                    event['object_type'] = 'query_result'
                    event['object_id'] = query_result_id

                record_event.delay(event)

            if filetype == 'json':
                response = self.make_json_response(query_result)
            elif filetype == 'xlsx':
                response = self.make_excel_response(query_result)
            else:
                response = self.make_csv_response(query_result)

            if len(settings.ACCESS_CONTROL_ALLOW_ORIGIN) > 0:
                self.add_cors_headers(response.headers)

            if should_cache:
                response.headers.add_header('Cache-Control', 'max-age=%d' % ONE_YEAR)

            return response

        else:
            abort(404, message='No cached result found for this query.')

    def make_json_response(self, query_result):
        data = json.dumps({'query_result': query_result.to_dict()}, cls=utils.JSONEncoder)
        headers = {'Content-Type': "application/json"}
        return make_response(data, 200, headers)

    @staticmethod
    def make_csv_response(query_result):
        headers = {'Content-Type': "text/csv; charset=UTF-8"}
        return make_response(query_result.make_csv_content(), 200, headers)

    @staticmethod
    def make_excel_response(query_result):
        headers = {'Content-Type': "application/vnd.openxmlformats-officedocument.spreadsheetml.sheet"}
        return make_response(query_result.make_excel_content(), 200, headers)


class JobResource(BaseResource):
    def get(self, job_id):
        """
        Retrieve info about a running query job.
        """
        job = QueryTask(job_id=job_id)
        return {'job': job.to_dict()}

    def delete(self, job_id):
        """
        Cancel a query job in progress.
        """
        job = QueryTask(job_id=job_id)
        job.cancel()<|MERGE_RESOLUTION|>--- conflicted
+++ resolved
@@ -1,8 +1,4 @@
-<<<<<<< HEAD
-import csv
 import logging
-=======
->>>>>>> c66b09ef
 import json
 import time
 
